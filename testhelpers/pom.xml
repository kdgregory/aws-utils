--- conflicted
+++ resolved
@@ -60,7 +60,6 @@
             <artifactId>aws-java-sdk-cloudwatch</artifactId>
             <version>${aws-sdk.version}</version>
             <scope>provided</scope>
-<<<<<<< HEAD
         </dependency>         
         <dependency>
             <groupId>com.amazonaws</groupId>
@@ -68,9 +67,6 @@
             <version>${aws-sdk.version}</version>
             <scope>provided</scope>
         </dependency>     
-=======
-        </dependency>
->>>>>>> 5a376380
         <dependency>
             <groupId>com.amazonaws</groupId>
             <artifactId>aws-java-sdk-logs</artifactId>
