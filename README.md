# aws-utils

<<<<<<< HEAD
A collection of utility classes that operate at a slightly higher level than the AWS Java SDK.

For example, AWS "describe" operations are paginated: each call may return a token indicating
that there are more records, and you have to keep repeating the call until the returned token
is null. All the while being prepared to handle rate-limiting or other exceptions.
=======
A collection of utility classes that operate at a higher level than the AWS Java SDK.
>>>>>>> 26624886


## Directory structure

This project contains three directories:

* `library` is the main library of utility classes.
* `examples` contains programs that demonstrate the library.
* `integration-tests` are tests that exercise the library classes against actual AWS services.
  *Beware:* running these tests will incur service charges.


## Package Structure

The top-level package is `com.kdgregory.aws.utils`. Under this are packages named after AWS
<<<<<<< HEAD
services (example: `com.kdgregory.aws.utils.kinesis`).
=======
services (eg: `com.kdgregory.aws.utils.kinesis`).
>>>>>>> 26624886

Within each package there is a class containing static utility methods, named after the service
(example: `KinesisUtil`). There may also be instantiable classes (example: `KinesisReader`).


## Versioning

I follow the standard `MAJOR.MINOR.PATCH` versioning scheme:

* `MAJOR` tracks the AWS SDK major version (currently only version 1 is supported, not version 2).
* `MINOR` tracks the AWS SDK minor version (currently 11).
* `PATCH` is incremented whenever functionality is added.
  
Not all versions will be released to Maven Central. I may choose to make release (non-snapshot) versions for
development testing, or as interim steps of a bigger piece of functionality. However, all release versions
are tagged in source control, whether or not available on Maven Central.


<<<<<<< HEAD
## Dependencies

To avoid dependency hell, this project avoids third-party dependencies other than
those that are required by the AWS SDK (in particular, `commons-logging`; see
below). Furthermore, all dependencies are marked as `provided`, so will use the
versions that your project includes.
=======
## Source Control

The `master` branch is intended for "potentially releasable" versions that correspond to
the current SDK minor release. Commits on master are functional, but may not be "complete"
(for some definition of that word). They may be "snapshot" or release builds. Master will
never be rebased; once a commit is made there it's part of history for better or worse.

Development takes place on a `dev-MAJOR.MINOR.PATCH` branch; these branches are deleted
once their content has been merged into `master`. *BEWARE*: these branches may be rebased
as I see fit.

Each "release" version is tagged with `release-MAJOR.MINOR.PATCH`, whether or not it was
uploaded to Maven Central.


## Dependencies

To avoid dependency hell, this project avoids third-party dependencies other than
those that are required by the AWS SDK (in particular, `commons-logging`, see below).
Furthermore, all dependencies are marked as `provided`, so will use the versions that
your project specifies.
>>>>>>> 26624886

Note that some functionality depends on specific AWS versions. These versions are
explicitly called out in the documentation, and using the feature with an earlier
AWS SDK will result in a `NoSuchMethodError`. As long as you do not actually call
such functions, however, you will be able to build and run with earlier versions
of the SDK.

<<<<<<< HEAD
The project is built for JDK 6; it does not use any features from later Java versions.
As of version XXX, the AWS SDK also supports JDK 6, and all integration tests have been
run on an OpenJDK 1.6 system. However, there is no guarantee that the AWS SDK will remain
compatible, and later versions may.


### commons-logging

This library uses [Apache commons-logging](http://commons.apache.org/proper/commons-logging/)
version 1.1.3, which is also a dependency of the AWS SDK. It is not designed to recognize
that the commons-logging JAR is not available in the classpath (neither does the SDK), so
if you don't like commons-logging you need to replace it (for example, with `jcl-over-slf4j`
if you use the SLF4J logging framework). _Unlike_ the SDK, you don't have to explicitly
ignore the transitive dependency.

This library does a moderate amount of debug-level logging, along with extensive logging of
error conditions. You probably don't want to see the former, but should enable the latter.
To do so with Log4J 1.x, use the following in your `log4j.properties` (adapt as needed for
other logging frameworks):

```
log4j.logger.com.kdgregory.aws.utils=ERROR
```


## Source Control

The `master` branch is intended for "potentially releasable" versions that correspond to
the current SDK minor release. Commits on master are functional, but may not be "complete"
(for some definition of that word). They may be "snapshot" or release builds. Master will
never be rebased; once a commit is made there it's part of history for better or worse.

Previous AWS SDK versions, where supported, will have a long-lived `support-MAJOR` branch.
New features will be backported to these branches.

Development takes place on a `dev-MAJOR.MINOR.PATCH` branch; these branches are deleted
once their content has been merged into `master`. *BEWARE*: these branches may be rebased
as I see fit.

Each "release" version is tagged with `release-MAJOR.MINOR.PATCH`, whether or not it was
uploaded to Maven Central.
=======
The project produces classfiles compatible with Java 6, and does not use any features
from later Java versions. However, it has not been tested with a Java 6 environment,
and there is no guarantee that the AWS SDK will not rely on a later version.


## Logging

This library uses [Apache commons-logging](http://commons.apache.org/proper/commons-logging/)
version 1.1.3, which is also a dependency of the AWS SDK. If you exlude the SDK's transitive
dependency and do not provide a replacement (such as `jcl-over-slf4j`), some operations will
throw a `NoClassDefFoundError`.

Operations use debug-level logging to report actions such as creating or deleting an AWS
resource, and warn-level logging to report any unexpected conditions (such as a timeout
expiring before a resource becomes ready). The library does not use info- or error-level
logging, and does not log normal operations (such as writing batches of messages).

All log messages are reported using the class name as a logger name. Using a hierarchical
logging framework such as Log4J, you can turn off all logging with the top-level package
name:

```
log4j.logger.com.kdgregory.aws.utils=OFF
```


## Exceptions

Where appropriate, this library catches exceptions thrown by the SDK. For example, when
writing to CloudWatch Logs the sequence token may be invalidated by a concurrent writer.
In this case the library can transparently retry the operation.

However, many exceptions are non-recoverable, and are allowed to propagate. Your code
should always be prepared to handle exceptions thrown by the underlying APIs.
>>>>>>> 26624886
<|MERGE_RESOLUTION|>--- conflicted
+++ resolved
@@ -1,14 +1,6 @@
 # aws-utils
 
-<<<<<<< HEAD
-A collection of utility classes that operate at a slightly higher level than the AWS Java SDK.
-
-For example, AWS "describe" operations are paginated: each call may return a token indicating
-that there are more records, and you have to keep repeating the call until the returned token
-is null. All the while being prepared to handle rate-limiting or other exceptions.
-=======
 A collection of utility classes that operate at a higher level than the AWS Java SDK.
->>>>>>> 26624886
 
 
 ## Directory structure
@@ -24,11 +16,7 @@
 ## Package Structure
 
 The top-level package is `com.kdgregory.aws.utils`. Under this are packages named after AWS
-<<<<<<< HEAD
-services (example: `com.kdgregory.aws.utils.kinesis`).
-=======
 services (eg: `com.kdgregory.aws.utils.kinesis`).
->>>>>>> 26624886
 
 Within each package there is a class containing static utility methods, named after the service
 (example: `KinesisUtil`). There may also be instantiable classes (example: `KinesisReader`).
@@ -47,14 +35,6 @@
 are tagged in source control, whether or not available on Maven Central.
 
 
-<<<<<<< HEAD
-## Dependencies
-
-To avoid dependency hell, this project avoids third-party dependencies other than
-those that are required by the AWS SDK (in particular, `commons-logging`; see
-below). Furthermore, all dependencies are marked as `provided`, so will use the
-versions that your project includes.
-=======
 ## Source Control
 
 The `master` branch is intended for "potentially releasable" versions that correspond to
@@ -76,7 +56,6 @@
 those that are required by the AWS SDK (in particular, `commons-logging`, see below).
 Furthermore, all dependencies are marked as `provided`, so will use the versions that
 your project specifies.
->>>>>>> 26624886
 
 Note that some functionality depends on specific AWS versions. These versions are
 explicitly called out in the documentation, and using the feature with an earlier
@@ -84,49 +63,6 @@
 such functions, however, you will be able to build and run with earlier versions
 of the SDK.
 
-<<<<<<< HEAD
-The project is built for JDK 6; it does not use any features from later Java versions.
-As of version XXX, the AWS SDK also supports JDK 6, and all integration tests have been
-run on an OpenJDK 1.6 system. However, there is no guarantee that the AWS SDK will remain
-compatible, and later versions may.
-
-
-### commons-logging
-
-This library uses [Apache commons-logging](http://commons.apache.org/proper/commons-logging/)
-version 1.1.3, which is also a dependency of the AWS SDK. It is not designed to recognize
-that the commons-logging JAR is not available in the classpath (neither does the SDK), so
-if you don't like commons-logging you need to replace it (for example, with `jcl-over-slf4j`
-if you use the SLF4J logging framework). _Unlike_ the SDK, you don't have to explicitly
-ignore the transitive dependency.
-
-This library does a moderate amount of debug-level logging, along with extensive logging of
-error conditions. You probably don't want to see the former, but should enable the latter.
-To do so with Log4J 1.x, use the following in your `log4j.properties` (adapt as needed for
-other logging frameworks):
-
-```
-log4j.logger.com.kdgregory.aws.utils=ERROR
-```
-
-
-## Source Control
-
-The `master` branch is intended for "potentially releasable" versions that correspond to
-the current SDK minor release. Commits on master are functional, but may not be "complete"
-(for some definition of that word). They may be "snapshot" or release builds. Master will
-never be rebased; once a commit is made there it's part of history for better or worse.
-
-Previous AWS SDK versions, where supported, will have a long-lived `support-MAJOR` branch.
-New features will be backported to these branches.
-
-Development takes place on a `dev-MAJOR.MINOR.PATCH` branch; these branches are deleted
-once their content has been merged into `master`. *BEWARE*: these branches may be rebased
-as I see fit.
-
-Each "release" version is tagged with `release-MAJOR.MINOR.PATCH`, whether or not it was
-uploaded to Maven Central.
-=======
 The project produces classfiles compatible with Java 6, and does not use any features
 from later Java versions. However, it has not been tested with a Java 6 environment,
 and there is no guarantee that the AWS SDK will not rely on a later version.
@@ -160,5 +96,4 @@
 In this case the library can transparently retry the operation.
 
 However, many exceptions are non-recoverable, and are allowed to propagate. Your code
-should always be prepared to handle exceptions thrown by the underlying APIs.
->>>>>>> 26624886
+should always be prepared to handle exceptions thrown by the underlying APIs.